--- conflicted
+++ resolved
@@ -134,10 +134,7 @@
             InfixOp::LogicAnd => lhs_val.log_and(&rhs_val),
             InfixOp::LogicOr => lhs_val.log_or(&rhs_val),
             InfixOp::Assign => unreachable!(),
-<<<<<<< HEAD
             InfixOp::Rem => unimplemented!(),
-=======
->>>>>>> 39f10c43
         }
     }
 }
